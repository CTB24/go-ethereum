--- conflicted
+++ resolved
@@ -1377,14 +1377,7 @@
 	if ctx.GlobalIsSet(MinerNotifyFlag.Name) {
 		cfg.Notify = strings.Split(ctx.GlobalString(MinerNotifyFlag.Name), ",")
 	}
-<<<<<<< HEAD
 	cfg.NotifyFull = ctx.GlobalBool(MinerNotifyFullFlag.Name)
-	if ctx.GlobalIsSet(LegacyMinerExtraDataFlag.Name) {
-		cfg.ExtraData = []byte(ctx.GlobalString(LegacyMinerExtraDataFlag.Name))
-		log.Warn("The flag --extradata is deprecated and will be removed in the future, please use --miner.extradata")
-	}
-=======
->>>>>>> dc109cce
 	if ctx.GlobalIsSet(MinerExtraDataFlag.Name) {
 		cfg.ExtraData = []byte(ctx.GlobalString(MinerExtraDataFlag.Name))
 	}
